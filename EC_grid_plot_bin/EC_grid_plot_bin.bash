#!/bin/bash
# Plot Vp, Vs or Au for a binary .ijxyz grid file.

function usage {
	echo "Usage: `basename $0` [CIJ_model.ijxyz.bin] (options)" > /dev/stderr
	echo "Options:" > /dev/stderr
# Not implemented yet:
# 	echo "    -x1 [minx1 maxx1]     :  Define dimensions for horizontal axis" > /dev/stderr
# 	echo "    -x2 [minx2 maxx2]     :  Define dimensions for vertical axis" > /dev/stderr
	echo "    -r [density]          :  Normalise constants by density.  Use '1' if already normalised." > /dev/stderr
	echo "    -x|-y|-z [slice]      :  Plot slice at x|y|z = [slice]." > /dev/stderr
	echo "    -Au                   :  Plot Universal Anisotropy Index (default)" > /dev/stderr
	echo "    -c [colour palette]   :  Use alternative GMT colour palette" > /dev/stderr
	echo "    -cflip                :  Flip the colour palette" > /dev/stderr
	echo "    -p                    :  Plot isotropic average of P wave velocity" > /dev/stderr
	echo "    -s                    :  Plot isotropic average of S wave velocity" > /dev/stderr
<<<<<<< HEAD
	echo "    -dVp, -dVs            :  Plot isotropic velocity as deviation from average" > /dev/stderr
=======
	echo "    -title [title]        :  Add custom title to plot [slice number]" > /dev/stderr
>>>>>>> 3b949dbf
	echo "    -o [outfile]          :  Send output to [outfile]" > /dev/stderr
	echo "    -q                    :  Batch mode: don't display image with gv." > /dev/stderr
	echo "    -scale [min max]      :  Provide custom limits for scale" > /dev/stderr
	exit 1
}

file=$1
shift 1
necs=21  # This is only relevant for binary files in terms of input to Au
den=1000

# Defaults: plot Au to temporary location
Au=1
FIG=/tmp/plot_model_Au.ps

if [ $# -eq 0 ]; then usage; fi

# If we want, take a slice through the model at a specified level
while [ -n "$1" ]; do
	case "$1" in
		-r)
			den=$2
			shift 2 ;;
		-x)
			slice=1
			x=$2
			shift 2
			;;
		-y)
			slice=2
			x=$2
			shift 2
			;;
		-z)
			slice=3
			x=$2
			shift 2
			;;
		-scale)
			if [ $# -lt 3 ]; then usage; fi
			scale=1
			minAu=$2
			maxAu=$3
			shift 3
			;;
		-Au|-A|-au|-a)
			Au=1
			shift
			;;
		-c|-cpt)
			cpt="$2"
			shift 2
			;;
		-cflip|-flip)
			flip=1
			shift
			;;
		-p|-P|-vp|-Vp|-vP)
			p=1
			unset Au
			shift
			;;
		-s|-S|-vs|-Vs|-vS)
			s=1
			unset Au
			shift
			;;
<<<<<<< HEAD
		-dVp|-dvp|-dP|-dp)
			p=1; dv=1
			unset Au
			shift ;;
		-dVs|-dvs|-dS|-ds)
			s=1; dv=1
			unset Au
			shift ;;
=======
		-title)
			title="$2"
			shift 2 ;;
>>>>>>> 3b949dbf
		-o)
			FIG="$2"
			if [ ! -w `dirname "$FIG"` ]; then
				echo "`basename $0`: Error: output file $FIG not writable." > /dev/stderr
				exit 5
			fi
			shift 2
			;;
		-q)
			quiet=1
			shift
			;;
		*)
			usage
			;;
	esac
done

# Get size of box and, if required, slice value
set -- `EC_grid_inquire_bin $file | awk 'NR==5{printf("%s %s ",$2,$3)} \
	NR==6{printf("%s %s ",$2,$3)} NR==7{printf("%s %s ",$2,$3)} \
	NR==10{printf("%s %s %s",$4,$6,$8)}'`
minx=$1; maxx=$2
miny=$3; maxy=$4
minz=$5; maxz=$6
dx=$7; dy=$8; dz=$9

# If no slice specified, default to first slice in y direction
if [ -z "$slice" ]; then
	slice=2
	x=$miny
fi

# Get the relevant properties for the combination of slices.
# (Using arrays and modulo division would be easier but requires more thought.)
if [ $slice -eq 1 ]; then
	x1=2; x2=3; dx1=$dy; dx2=$dz; dx3=$dx; minx1=$miny; maxx1=$maxy; minx2=$minz; maxx2=$maxz; minx3=$minx; maxx3=$maxx
elif [ $slice -eq 2 ]; then
	x1=1; x2=3; dx1=$dx; dx2=$dz; dx3=$dy; minx1=$minx; maxx1=$maxx; minx2=$minz; maxx2=$maxz; minx3=$miny; maxx3=$maxy
elif [ $slice -eq 3 ]; then
	x1=1; x2=2; dx1=$dx; dx2=$dy; dx3=$dz; minx1=$minx; maxx1=$maxx; minx2=$miny; maxx2=$maxy; minx3=$minz; maxx3=$maxz
fi

# 'Snap' the desired slice point to the true grid value below x
x=`printf "%0.0f" $x`  # Force to be integer
badx=`echo $x ${minx3} ${maxx3} | awk '$1<$2{print "1"} $1>$3{print "1"}'`
if [ -n "$badx" ]; then 
	echo "plot_model_Au_bin: slice must be within range ${minx3} ${maxx3}" > /dev/stderr
	exit 4
fi
#x=$[$x-(($x-(${minx3}))%${dx3})]    # Remove remainder when divided by dx
x=`echo $x $minx3 $dx3 | awk '{print $1- ($1-$2)%$3}'`

# Maximum dimension on plot / cm
maxdim=12
# Calculate size of plot
dims=`echo $minx1 $maxx1 $minx2 $maxx2 $maxdim |\
	awk '{if (($4-$3)<($2-$1)) {print $5,$5*($4-$3)/($2-$1)} \
				else {print $5*($2-$1)/($4-$3),$5}}'`
width=`echo $dims | awk '{print $1}'`
height=`echo $dims | awk '{print $2}'`

# Calculate anisotropy for the  desired slice
# Simultaneously create x-y values for plotting
if [ -n "$Au" ]; then
	EC_grid_bin_dump $file $necs |\
		awk -v x=$x -v x1=${x1} -v x2=${x2} '$'$slice'==x{print $'${x1}',$'${x2}' > "/tmp/plot_model_Au.xy"; \
		$1=""; $2=""; $3=""; print $0}' | Au $necs | grep -v "redundant" > /tmp/plot_model_Au.Au
elif [ -n "$p" ]; then  # Vp with dummy density
	EC_grid_bin_dump $file 36 |\
		awk -v x=$x -v x1=${x1} -v x2=${x2} -v den=$den '$'$slice'==x{print $'${x1}',$'${x2}' > "/tmp/plot_model_Au.xy"; \
			$1=""; $2=""; $3=""; print $0,den}' | CIJ_iso_av |\
			awk '{print sqrt($1)/1000}'  > /tmp/plot_model_Au.Au
elif [ -n "$s" ]; then # Vs with dummy density
	EC_grid_bin_dump $file 36 |\
		awk -v x=$x -v x1=${x1} -v x2=${x2} -v den=$den '$'$slice'==x{print $'${x1}',$'${x2}' > "/tmp/plot_model_Au.xy"; \
			$1=""; $2=""; $3=""; print $0,den}' | CIJ_iso_av |\
		awk '{print sqrt($22)/1000}' > /tmp/plot_model_Au.Au
fi

# Convert to percentage deviation if plotting relative velocities
if [ -n "$dv" ]; then
	meanAu=`awk '$1!="NaN" && $1 >= 0 && $2!="redundant" {n+=1; sum+=$1} END{print sum/n}' /tmp/plot_model_Au.Au`
	awk -v mean=$meanAu '$1!="NaN"{print 100*($1-mean)/mean}$1=="NaN"{print}' /tmp/plot_model_Au.Au > /tmp/plot_model_Au.Au.temp
	mv /tmp/plot_model_Au.Au{.temp,}
fi

# EC_grid_bin_dump $file 36 |\
# 	awk -v x=$x -v x1=${x1} -v x2=${x2} -v den=$den '$'$slice'==x{print $'${x1}',$'${x2}' > "/tmp/plot_model_Au.xy"; \
# 		$1=""; $2=""; $3=""; print $0,den}' > /tmp/temp.Au

# Calculate minimum/maxmimum Au/Vp/Vs; NaNs mean Au=0.  Stop if no anisotropy present.
if [ -z "$scale" ]; then
	if [ -z "$dv" ]; then
		# Plotting absolute values
		minmax=`awk 'BEGIN{min=1e36;max=0} \
				$1<min && $1!="NaN" {min=$1; if ($1<0) min=0} \
				$1>max && $1!="NaN" {max=$1}\
				$1=="NaN" {min=0} \
				$1<0 || $1=="redundant" {l=1; min=0} \
				END{if (l==1) print "Warning: Some constants not as expected: some some nodes contain liquid?" > "/dev/stderr" ;\
					print min,max}' /tmp/plot_model_Au.Au`
		minAu=`echo $minmax | awk '{printf("%5.3e",$1)}'`
		maxAu=`echo $minmax | awk '{printf("%5.3e",$2)}'`
	else
		# Plotting percentage variation from mean
		minmax=`awk 'function abs(x){if (x<0) return -x; else return x}
				BEGIN {max=-1e36}
				abs($1)>max && $1!="NaN" {max=abs($1)}
				$1=="redundant" {l=1}
				END {if (l==1) print "Warning: Some constants not as expected: some nodes contain liquid?" > "/dev/stderr"
					print max}' /tmp/plot_model_Au.Au`
		maxAu=`echo $minmax | awk '{printf("%5.1e",$1)}'`
		minAu=-$maxAu
	fi
	dAu=`echo $minmax | awk '{printf("%5.3e",($2-$1)/3)}'`
fi

# Isotropic case for Au
if [[ "$minmax" == "0 0" || "$maxAu" == "0.000e+00" ]]; then
	echo "`basename $0`: Whole slice is isotropic!" > /dev/stderr
	minAu=0
	maxAu=1
	dAu=0.33
fi

# Uniform Au or velocity for Vp / Vs
if [[ "$minAu" == "$maxAu" ]]; then
	[ -n "$Au" ] && phrase=Au || phrase=velocity
	echo "`basename $0`: Whole slice has same $phrase: $minAu" > /dev/stderr
	minAu=`echo $minAu | awk '{print 0.95*$1}'`
	maxAu=`echo $maxAu | awk '{print 1.05*$1}'`
	dAu=`echo $minAu $maxAu | awk '{printf("%5.3e",($2-$1)/3)}'`
fi

# Make the colour scheme
if [ -n "$Au" ]; then C="hot"; [ -z "$cpt" ] && flip=1; fi
[ -n "$p" -o -n "$s" ] && C="seis"
[ -n "$cpt" ] && C="$cpt"
[ -n "$flip" ] && I=-I
dAu=`echo $minAu $maxAu | awk '{printf("%0.3e",($2-$1)/3)}'`
makecpt -C$C $I -T$minAu/$maxAu/$dAu -D -Z > /tmp/plot_model_Au.cpt

# Set title if not done on command line
[ -z "$title" ] && title="@%2%x@%%@-$slice@- = $x"

# Create the plot
gmtset PAPER_MEDIA a4+
paste /tmp/plot_model_Au.xy /tmp/plot_model_Au.Au |\
	xyz2grd -R${minx1}/${maxx1}/${minx2}/${maxx2} -I${dx1}/${dx2} -G/tmp/plot_model_Au.grd

gmtset HEADER_OFFSET 14p
grdimage /tmp/plot_model_Au.grd -R${minx1}/${maxx1}/${minx2}/${maxx2} \
	-JX${width}c/${height}c -C/tmp/plot_model_Au.cpt -P \
	-Ba1000:"@%2%x@%%@-${x1}":/a100:"@%2%x@%%@-${x2}"::."$title":NseW -K > $FIG

# Add the scale
[ -n "$Au" ] && label='@%2%A@+U@+'
[ -n "$p" -a -z "$dv" ]  && label='@%2%V@%%@-P@- / km s@+-1'
[ -n "$s" -a -z "$dv" ]  && label='@%2%V@%%@-S@- / km s@+-1'
[ -n "$p" -a -n "$dv" ]  && label="@~d@~@%2%V@%%@-P@- / %"
[ -n "$s" -a -n "$dv" ]  && label="@~d@~@%2%V@%%@-S@- / %"
psscale -D`echo $width/2 | bc -l`c/-1c/8c/0.5ch -A -C/tmp/plot_model_Au.cpt -O -S -B/:"$label": \
	>> $FIG

if [ -z "$quiet" ]; then  # Don't bring up figure in batch mode
	gv --scale=2 $FIG 2>/dev/null
fi

exit 0<|MERGE_RESOLUTION|>--- conflicted
+++ resolved
@@ -14,11 +14,8 @@
 	echo "    -cflip                :  Flip the colour palette" > /dev/stderr
 	echo "    -p                    :  Plot isotropic average of P wave velocity" > /dev/stderr
 	echo "    -s                    :  Plot isotropic average of S wave velocity" > /dev/stderr
-<<<<<<< HEAD
 	echo "    -dVp, -dVs            :  Plot isotropic velocity as deviation from average" > /dev/stderr
-=======
 	echo "    -title [title]        :  Add custom title to plot [slice number]" > /dev/stderr
->>>>>>> 3b949dbf
 	echo "    -o [outfile]          :  Send output to [outfile]" > /dev/stderr
 	echo "    -q                    :  Batch mode: don't display image with gv." > /dev/stderr
 	echo "    -scale [min max]      :  Provide custom limits for scale" > /dev/stderr
@@ -86,7 +83,6 @@
 			unset Au
 			shift
 			;;
-<<<<<<< HEAD
 		-dVp|-dvp|-dP|-dp)
 			p=1; dv=1
 			unset Au
@@ -95,11 +91,9 @@
 			s=1; dv=1
 			unset Au
 			shift ;;
-=======
 		-title)
 			title="$2"
 			shift 2 ;;
->>>>>>> 3b949dbf
 		-o)
 			FIG="$2"
 			if [ ! -w `dirname "$FIG"` ]; then
